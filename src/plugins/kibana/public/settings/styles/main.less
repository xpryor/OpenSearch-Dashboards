--- conflicted
+++ resolved
@@ -203,7 +203,13 @@
       font-weight: 300;
     }
   }
-<<<<<<< HEAD
+
+  &.complete {
+    .wizard-step-heading:not(.active) {
+      color: #dddddd;
+      cursor: default;
+    }
+  }
 }
 
 .wizard-step-title {
@@ -214,13 +220,5 @@
   textarea {
     width: 100%;
     height: 250px;
-=======
-
-  &.complete {
-    .wizard-step-heading:not(.active) {
-      color: #dddddd;
-      cursor: default;
-    }
->>>>>>> e90b1b71
   }
 }