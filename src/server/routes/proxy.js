--- conflicted
+++ resolved
@@ -92,16 +92,6 @@
       body.message = 'Unable to connect to Elasticsearch';
     }
 
-<<<<<<< HEAD
-router.use(function (req, res, next) {
-  var options = {
-    target: config.elasticsearch,
-    secure: config.kibana.verify_ssl,
-    xfwd: true,
-    timeout: (config.kibana.request_timeout)
-  };
-  proxy.web(req, res, options);
-=======
     if (err.message === 'DEPTH_ZERO_SELF_SIGNED_CERT') {
       body.message = 'SSL handshake with Elasticsearch failed';
     }
@@ -110,5 +100,4 @@
     res.status(code).json(body);
   });
   esRequest.pipe(res);
->>>>>>> 5a801e5d
 });
