--- conflicted
+++ resolved
@@ -153,11 +153,7 @@
     "grunt-cli": "0.1.13",
     "grunt-contrib-clean": "0.6.0",
     "grunt-contrib-copy": "0.8.1",
-<<<<<<< HEAD
-    "grunt-esvm": "2.0.0-beta1",
-=======
     "grunt-esvm": "2.0.0",
->>>>>>> 61bfaf1a
     "grunt-karma": "0.12.0",
     "grunt-run": "0.5.0",
     "grunt-s3": "0.2.0-alpha.3",
